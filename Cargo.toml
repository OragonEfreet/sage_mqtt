[package]
name = "sage_mqtt"
<<<<<<< HEAD
version = "0.2.6"
=======
version = "0.3.0"
>>>>>>> b1958457
authors = ["Kevin D'ORANGE <kevin.dorange@gmail.com>"]
edition = "2018"
description = "Manipulate MQTT 5.0 data types"
readme = "README.md"
repository = "https://github.com/OragonEfreet/sage_mqtt"
license = "MIT"
keywords = ["mqtt"]
categories = ["data-structures", "encoding"]

# See more keys and their definitions at https://doc.rust-lang.org/cargo/reference/manifest.html

[dependencies]
futures = "0.3.8"
unicode_reader = "1.0.0"

[dev-dependencies]
async-std = {version="1.8.0",features = ["attributes"]}<|MERGE_RESOLUTION|>--- conflicted
+++ resolved
@@ -1,10 +1,6 @@
 [package]
 name = "sage_mqtt"
-<<<<<<< HEAD
-version = "0.2.6"
-=======
 version = "0.3.0"
->>>>>>> b1958457
 authors = ["Kevin D'ORANGE <kevin.dorange@gmail.com>"]
 edition = "2018"
 description = "Manipulate MQTT 5.0 data types"
